MIT License

<<<<<<< HEAD

=======
>>>>>>> 6b582b16
Permission is hereby granted, free of charge, to any person obtaining a copy
of this software and associated documentation files (the "Software"), to deal
in the Software without restriction, including without limitation the rights
to use, copy, modify, merge, publish, distribute, sublicense, and/or sell
copies of the Software, and to permit persons to whom the Software is
furnished to do so, subject to the following conditions:

The above copyright notice and this permission notice shall be included in all
copies or substantial portions of the Software.

THE SOFTWARE IS PROVIDED "AS IS", WITHOUT WARRANTY OF ANY KIND, EXPRESS OR
IMPLIED, INCLUDING BUT NOT LIMITED TO THE WARRANTIES OF MERCHANTABILITY,
FITNESS FOR A PARTICULAR PURPOSE AND NONINFRINGEMENT. IN NO EVENT SHALL THE
AUTHORS OR COPYRIGHT HOLDERS BE LIABLE FOR ANY CLAIM, DAMAGES OR OTHER
LIABILITY, WHETHER IN AN ACTION OF CONTRACT, TORT OR OTHERWISE, ARISING FROM,
OUT OF OR IN CONNECTION WITH THE SOFTWARE OR THE USE OR OTHER DEALINGS IN THE
SOFTWARE.<|MERGE_RESOLUTION|>--- conflicted
+++ resolved
@@ -1,9 +1,5 @@
 MIT License
 
-<<<<<<< HEAD
-
-=======
->>>>>>> 6b582b16
 Permission is hereby granted, free of charge, to any person obtaining a copy
 of this software and associated documentation files (the "Software"), to deal
 in the Software without restriction, including without limitation the rights
