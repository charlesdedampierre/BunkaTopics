SHELL := /bin/bash
.PHONY : all

#############
# DEV #
#############

# python3 -m venv bunka_env
# source bunka_env/bin/activate
# rm -r bunka_env (delete the environment)


install_packages:
	pip install -e .
	pip install -e '.['dev']'
	pip install -e '.['check']'

docs_serve:
	mkdocs serve

build_poetry:
	python -m build --sdist --wheel

### TO PUBLISH THIS WORKS AFTER MOVING THE POETRY FILE
pypi:
	python setup.py sdist
	python setup.py bdist_wheel --universal

pypi_publish:
	twine upload dist/* -u __token__ -p $(PYPY_TOKEN)
### TO PUBLISH THIS WORKS

pypi_publish_test:
	twine upload --repository testpypi dist/* -u __token__ -p $(PYPY_TOKEN)

default: 
	docker_build
	docker_build_worker
	docker_create_network

jupyter:
	python -m jupyterlab

clean:
	rm -rf **/.ipynb_checkpoints **/.pytest_cache **/__pycache__ **/**/__pycache__ .ipynb_checkpoints .pytest_cache

delete_checkpoints:
	find . -type d -name ".ipynb_checkpoints" -exec rm -r {} +

format_code: clean
	black .
	isort .
	flake8 bunkatopics

test:
	python tests/test_bunka.py

check:
	python -m unittest tests/test_bunka.py
<<<<<<< HEAD

=======
>>>>>>> 42051cad
test_fig:
	python tests/run_bunka.py

poetry_export:
	poetry export --without-hashes --format=requirements.txt > requirements.txt

poetry_export_full:
	poetry shell
	poetry self add poetry-plugin-export
	poetry export --without-hashes --format=requirements.txt > requirements.txt	

pre_push: format_code poetry_export clean check

#############
# DEV #
#############


install_nginx_config:
	cp api/deployment/nginx-configuration-dev.conf /etc/nginx/sites-enabled/ && systemctl reload nginx


tree_wihtout_pycache:
	tree bunkatopics -I '__pycache__'


#############
# Streamlit  #
#############

run_streamlit:
	python -m streamlit run streamlit/app.py 

#############
# API  #
#############

run_api:
	python -m uvicorn api.bunka_api.routes:app

#############
# scaleway  #
#############

registry__login:
	docker login $(REGISTRY) -u nologin --password-stdin <<< $(SCW_SECRET_KEY)

registry__list:
	scw registry image list --profile $(PROFILE)

container__list:
	scw container container list --profile $(PROFILE)

container__get:
	scw container container get $(ID)

#############
# Docker API #
#############

docker_build:
	docker build -t $$API_IMAGE_NAME .

docker_run:
	docker run --restart=always --network bunkatopics_network --env-file .env -d --gpus all -p 8001:8000 --name $$API_CONTAINER_NAME $$API_IMAGE_NAME

docker_run_attach:
	docker run --network bunkatopics_network --env-file .env --gpus all -p 8001:8000 --name $$API_CONTAINER_NAME $$API_IMAGE_NAME

docker_tag:
	docker tag $$API_IMAGE_NAME $$CONTAINER_REGISTRY_URL/$$API_IMAGE_NAME:latest

docker_push:
	docker push $$CONTAINER_REGISTRY_URL/$$API_IMAGE_NAME:latest


#############
# Docker CELERY WORKER #
#############

docker_create_network:
	docker network create bunkatopics_network

docker_build_worker:
	docker build -f DockerfileWorker -t $$WORKER_IMAGE_NAME .

docker_run_worker:
	docker run --restart=always --network bunkatopics_network --env-file .env -d --gpus all --name $$WORKER_CONTAINER_NAME $$WORKER_IMAGE_NAME

docker_run_worker_attach:
	docker run --network bunkatopics_network --env-file .env --gpus all --name $$WORKER_CONTAINER_NAME $$WORKER_IMAGE_NAME

docker_tag_worker:
	docker tag $$WORKER_IMAGE_NAME $$CONTAINER_REGISTRY_URL/$$WORKER_IMAGE_NAME:latest

docker_push_worker:
	docker push $$CONTAINER_REGISTRY_URL/$$WORKER_IMAGE_NAME:latest

docker_run_redis:
	docker run --restart=always --network bunkatopics_network -d -p 6379:6379 --name redis redis<|MERGE_RESOLUTION|>--- conflicted
+++ resolved
@@ -22,9 +22,20 @@
 	python -m build --sdist --wheel
 
 ### TO PUBLISH THIS WORKS AFTER MOVING THE POETRY FILE
+build_poetry:
+	python -m build --sdist --wheel
+
+### TO PUBLISH THIS WORKS AFTER MOVING THE POETRY FILE
 pypi:
 	python setup.py sdist
 	python setup.py bdist_wheel --universal
+
+pypi_publish:
+	twine upload dist/* -u __token__ -p $(PYPY_TOKEN)
+### TO PUBLISH THIS WORKS
+
+pypi_publish_test:
+	twine upload --repository testpypi dist/* -u __token__ -p $(PYPY_TOKEN)
 
 pypi_publish:
 	twine upload dist/* -u __token__ -p $(PYPY_TOKEN)
@@ -57,10 +68,7 @@
 
 check:
 	python -m unittest tests/test_bunka.py
-<<<<<<< HEAD
 
-=======
->>>>>>> 42051cad
 test_fig:
 	python tests/run_bunka.py
 
