--- conflicted
+++ resolved
@@ -31,16 +31,8 @@
 
 ## Installation via Pip
 
-<<<<<<< HEAD
-# if there is a problem with chromadb, please do:
-pip install chromadb==0.4.13
-
-# Start the environment
-poetry shell
-=======
 ```bash
 pip install bunkatopics
->>>>>>> 6b582b16
 ```
 
 ## Installation via Git Clone
@@ -80,13 +72,8 @@
 bunka.fit(full_docs)
 ```
 
-<<<<<<< HEAD
-# Get the list of topics
-bunka.get_topics(n_clusters = 20, name_lenght=3,  min_count_terms=2)
-=======
 ```python
 >>> bunka.get_topics(n_clusters=15, name_length=3)# Specify the number of terms to describe each topic
->>>>>>> 6b582b16
 ```
 
 Topics are described by the most specific terms belonging to the cluster.
@@ -188,14 +175,7 @@
 
 <img src="docs/images/manually_change_topics.png" width="40%" height="20%" align="center" />
 
-<<<<<<< HEAD
-```bash
-pip install bunkatopics==0.43
-pip install chromadb==0.4.13
-```
-=======
 ## Removing Data based on topics for fine-tuning purposes
->>>>>>> 6b582b16
 
 You have the flexibility to construct a customized dataset by excluding topics that do not align with your interests. For instance, in the provided example, we omitted topics associated with **Advertising** and **High-Definition television**, as these clusters primarily contain promotional content that we prefer not to include in our model's training data.
 
